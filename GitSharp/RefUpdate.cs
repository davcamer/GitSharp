--- conflicted
+++ resolved
@@ -2,7 +2,7 @@
  * Copyright (C) 2008, Shawn O. Pearce <spearce@spearce.org>
  * Copyright (C) 2008, Kevin Thompson <kevin.thompson@theautomaters.com>
  * Copyright (C) 2009, Henon <meinrad.recheis@gmail.com>
- * Copyright (C) 2009, Gil Ran <gilrun@gmail.com>
+ * Copyright (C) 2009, Gil Ran <gilrun@gmail.com>
  *
  * All rights reserved.
  *
@@ -36,193 +36,193 @@
  * STRICT LIABILITY, OR TORT (INCLUDING NEGLIGENCE OR OTHERWISE)
  * ARISING IN ANY WAY OUT OF THE USE OF THIS SOFTWARE, EVEN IF
  * ADVISED OF THE POSSIBILITY OF SUCH DAMAGE.
- */
-
-using System;
-using System.Collections.Generic;
-using System.Linq;
-using System.Text;
-using System.IO;
-using GitSharp.RevWalk;
-using GitSharp.Exceptions;
-
-namespace GitSharp
-{
-    public class RefUpdate
-    {
-        public enum RefUpdateResult
-        {
-            /// <summary>
-            /// The ref update/Delete has not been attempted by the caller.
-            /// </summary>
-            NotAttempted,
-            /// <summary>
-            /// The ref could not be locked for update/Delete.
-            /// This is generally a transient failure and is usually caused by
-            /// another process trying to access the ref at the same time as this
-            /// process was trying to update it. It is possible a future operation
-            /// will be successful.
-            /// </summary>
-            LockFailure,
-            /// <summary>
-            /// Same value already stored.
-            /// 
-            /// Both the old value and the new value are identical. No change was
-            /// necessary for an update. For Delete the branch is removed.
-            /// </summary>
-            NoChange,
-            /// <summary>
-            /// The ref was created locally for an update, but ignored for Delete.
-            /// <p>
-            /// The ref did not exist when the update started, but it was created
-            /// successfully with the new value.
-            /// </summary>
-            New,
-            /// <summary>
-            /// The ref had to be forcefully updated/deleted.
-            /// <p>
-            /// The ref already existed but its old value was not fully merged into
-            /// the new value. The configuration permitted a forced update to take
-            /// place, so ref now contains the new value. History associated with the
-            /// objects not merged may no longer be reachable.
-            /// </summary>
-            Forced,
-            /// <summary>
-            /// The ref was updated/deleted in a fast-forward way.
-            /// <p>
-            /// The tracking ref already existed and its old value was fully merged
-            /// into the new value. No history was made unreachable.
-            /// </summary>
-            FastForward,
-            /// <summary>
-            /// Not a fast-forward and not stored.
-            /// <p>
-            /// The tracking ref already existed but its old value was not fully
-            /// merged into the new value. The configuration did not allow a forced
-            /// update/Delete to take place, so ref still contains the old value. No
-            /// previous history was lost.
-            /// </summary>
-            Rejected,
-            /// <summary>
-            /// Rejected because trying to Delete the current branch.
-            /// <p>
-            /// Has no meaning for update.
-            /// </summary>
-            RejectedCurrentBranch,
-            /// <summary>
-            /// The ref was probably not updated/deleted because of I/O error.
-            /// <p>
-            /// Unexpected I/O error occurred when writing new ref. Such error may
-            /// result in uncertain state, but most probably ref was not updated.
-            /// <p>
-            /// This kind of error doesn't include {@link #LOCK_FAILURE}, which is a
-            /// different case.
-            /// </summary>
-            IOFailure,
-        }
-
-        /** Repository the ref is stored in. */
-        private RefDatabase db;
-
-        /** Location of the loose file holding the value of this ref. */
-        private FileInfo looseFile;
-
-        /** New value the caller wants this ref to have. */
-        private ObjectId newValue;
-
-        /** Message the caller wants included in the reflog. */
-        private string refLogMessage;
-
-        /** Should the Result value be appended to {@link #refLogMessage}. */
-        private bool refLogIncludeResult;
-
-        /** If non-null, the value {@link #OldObjectId} must have to continue. */
-        private ObjectId expValue;
-
-        private Ref _ref;
-
-        public RefUpdate(RefDatabase refDb, Ref r, FileInfo f)
-        {
-            db = refDb;
-            this._ref = r;
-            this.OldObjectId = r.ObjectId;
-            looseFile = f;
-            this.Result = RefUpdateResult.NotAttempted;
-        }
-
-        public Repository Repository
-        {
-            get
-            {
-                return this.db.Repository;
-            }
-        }
-
-        public string Name
-        {
-            get
-            {
-                return _ref.Name;
-            }
-        }
-
-        public ObjectId NewObjectId
-        {
-            get
-            {
-                return newValue;
-            }
-            set
-            {
-                newValue = value.Copy();
-            }
-        }
-
-        public ObjectId ExpectedOldObjectId
-        {
-            get
-            {
-                return expValue;
-            }
-            set
-            {
-                expValue = value != null ? value.ToObjectId() : null;
-            }
-        }
-
-        public bool IsForceUpdate { get; set; }
-
-        public PersonIdent RefLogIdent { get; set; }
-
-        public ObjectId OldObjectId { get; private set; }
-
-        public RefUpdateResult Result { get; private set; }
-
-
-        public string GetRefLogMessage()
-        {
-            return refLogMessage;
-        }
-
-        public void SetRefLogMessage(string msg, bool appendStatus)
-        {
-            refLogMessage = msg;
-            refLogIncludeResult = appendStatus;
-        }
-
-        private void RequireCanDoUpdate()
-        {
-            if (newValue == null)
-                throw new InvalidOperationException("A NewObjectId is required.");
-        }
-
-
-        public RefUpdateResult ForceUpdate()
-        {
-            this.IsForceUpdate = true;
-            return Update();
-        }
-
+ */
+
+using System;
+using System.Collections.Generic;
+using System.Linq;
+using System.Text;
+using System.IO;
+using GitSharp.RevWalk;
+using GitSharp.Exceptions;
+
+namespace GitSharp
+{
+    public class RefUpdate
+    {
+        public enum RefUpdateResult
+        {
+            /// <summary>
+            /// The ref update/Delete has not been attempted by the caller.
+            /// </summary>
+            NotAttempted,
+            /// <summary>
+            /// The ref could not be locked for update/Delete.
+            /// This is generally a transient failure and is usually caused by
+            /// another process trying to access the ref at the same time as this
+            /// process was trying to update it. It is possible a future operation
+            /// will be successful.
+            /// </summary>
+            LockFailure,
+            /// <summary>
+            /// Same value already stored.
+            /// 
+            /// Both the old value and the new value are identical. No change was
+            /// necessary for an update. For Delete the branch is removed.
+            /// </summary>
+            NoChange,
+            /// <summary>
+            /// The ref was created locally for an update, but ignored for Delete.
+            /// <p>
+            /// The ref did not exist when the update started, but it was created
+            /// successfully with the new value.
+            /// </summary>
+            New,
+            /// <summary>
+            /// The ref had to be forcefully updated/deleted.
+            /// <p>
+            /// The ref already existed but its old value was not fully merged into
+            /// the new value. The configuration permitted a forced update to take
+            /// place, so ref now contains the new value. History associated with the
+            /// objects not merged may no longer be reachable.
+            /// </summary>
+            Forced,
+            /// <summary>
+            /// The ref was updated/deleted in a fast-forward way.
+            /// <p>
+            /// The tracking ref already existed and its old value was fully merged
+            /// into the new value. No history was made unreachable.
+            /// </summary>
+            FastForward,
+            /// <summary>
+            /// Not a fast-forward and not stored.
+            /// <p>
+            /// The tracking ref already existed but its old value was not fully
+            /// merged into the new value. The configuration did not allow a forced
+            /// update/Delete to take place, so ref still contains the old value. No
+            /// previous history was lost.
+            /// </summary>
+            Rejected,
+            /// <summary>
+            /// Rejected because trying to Delete the current branch.
+            /// <p>
+            /// Has no meaning for update.
+            /// </summary>
+            RejectedCurrentBranch,
+            /// <summary>
+            /// The ref was probably not updated/deleted because of I/O error.
+            /// <p>
+            /// Unexpected I/O error occurred when writing new ref. Such error may
+            /// result in uncertain state, but most probably ref was not updated.
+            /// <p>
+            /// This kind of error doesn't include {@link #LOCK_FAILURE}, which is a
+            /// different case.
+            /// </summary>
+            IOFailure,
+        }
+
+        /** Repository the ref is stored in. */
+        private RefDatabase db;
+
+        /** Location of the loose file holding the value of this ref. */
+        private FileInfo looseFile;
+
+        /** New value the caller wants this ref to have. */
+        private ObjectId newValue;
+
+        /** Message the caller wants included in the reflog. */
+        private string refLogMessage;
+
+        /** Should the Result value be appended to {@link #refLogMessage}. */
+        private bool refLogIncludeResult;
+
+        /** If non-null, the value {@link #OldObjectId} must have to continue. */
+        private ObjectId expValue;
+
+        private Ref _ref;
+
+        public RefUpdate(RefDatabase refDb, Ref r, FileInfo f)
+        {
+            db = refDb;
+            this._ref = r;
+            this.OldObjectId = r.ObjectId;
+            looseFile = f;
+            this.Result = RefUpdateResult.NotAttempted;
+        }
+
+        public Repository Repository
+        {
+            get
+            {
+                return this.db.Repository;
+            }
+        }
+
+        public string Name
+        {
+            get
+            {
+                return _ref.Name;
+            }
+        }
+
+        public ObjectId NewObjectId
+        {
+            get
+            {
+                return newValue;
+            }
+            set
+            {
+                newValue = value.Copy();
+            }
+        }
+
+        public ObjectId ExpectedOldObjectId
+        {
+            get
+            {
+                return expValue;
+            }
+            set
+            {
+                expValue = value != null ? value.ToObjectId() : null;
+            }
+        }
+
+        public bool IsForceUpdate { get; set; }
+
+        public PersonIdent RefLogIdent { get; set; }
+
+        public ObjectId OldObjectId { get; private set; }
+
+        public RefUpdateResult Result { get; private set; }
+
+
+        public string GetRefLogMessage()
+        {
+            return refLogMessage;
+        }
+
+        public void SetRefLogMessage(string msg, bool appendStatus)
+        {
+            refLogMessage = msg;
+            refLogIncludeResult = appendStatus;
+        }
+
+        private void RequireCanDoUpdate()
+        {
+            if (newValue == null)
+                throw new InvalidOperationException("A NewObjectId is required.");
+        }
+
+
+        public RefUpdateResult ForceUpdate()
+        {
+            this.IsForceUpdate = true;
+            return Update();
+        }
+
         /**
          * Gracefully update the ref to the new value.
          * <p>
@@ -237,18 +237,17 @@
          * @return the result status of the update.
          * @
          *             an unexpected IO error occurred while writing changes.
-         */
-        public RefUpdateResult Update()
-        {
-            return update(new RevWalk.RevWalk(db.Repository));
-        }
-
-        public RefUpdateResult Update(RevWalk.RevWalk walk)
-        {
-            return update(walk);
-        }
-
-<<<<<<< HEAD
+         */
+        public RefUpdateResult Update()
+        {
+            return update(new RevWalk.RevWalk(db.Repository));
+        }
+
+        public RefUpdateResult Update(RevWalk.RevWalk walk)
+        {
+            return update(walk);
+        }
+
         /**
          * Gracefully update the ref to the new value.
          * <p>
@@ -260,78 +259,65 @@
          * @return the result status of the update.
          * @
          *             an unexpected IO error occurred while writing changes.
-=======
-        /**
-         * Gracefully update the ref to the new value.
-         * <p>
-         * Merge test will be performed according to {@link #isForceUpdate()}.
-         * 
-         * @param walk
-         *            a RevWalk instance this update command can borrow to perform
-         *            the merge test. The walk will be reset to perform the test.
-         * @return the result status of the update.
-         * @
-         *             an unexpected IO error occurred while writing changes.
->>>>>>> cf92fd4d
-         */
-        public RefUpdateResult update(RevWalk.RevWalk walk)
-        {
-            RequireCanDoUpdate();
-            try
-            {
-                return Result = updateImpl(walk, new UpdateStore(this));
-            }
-            catch (IOException)
-            {
-                Result = RefUpdateResult.IOFailure;
-                throw;
-            }
-        }
-
-        private RefUpdateResult updateImpl(RevWalk.RevWalk walk, StoreBase store)
-        {
-            LockFile @lock;
-            RevObject newObj;
-            RevObject oldObj;
-
-            @lock = new LockFile(looseFile);
-            if (!@lock.Lock())
-                return RefUpdateResult.LockFailure;
-            try
-            {
-                OldObjectId = db.IdOf(Name);
-                if (expValue != null)
-                {
-                    ObjectId o;
-                    o = OldObjectId != null ? OldObjectId : ObjectId.ZeroId;
-                    if (!expValue.Equals(o))
-                        return RefUpdateResult.LockFailure;
-                }
-                if (OldObjectId == null)
-                    return store.Store(@lock, RefUpdateResult.New);
-
-                newObj = safeParse(walk, newValue);
-                oldObj = safeParse(walk, OldObjectId);
-                if (newObj == oldObj)
-                    return store.Store(@lock, RefUpdateResult.NoChange);
-
-                if (newObj is RevCommit && oldObj is RevCommit)
-                {
-                    if (walk.isMergedInto((RevCommit)oldObj, (RevCommit)newObj))
-                        return store.Store(@lock, RefUpdateResult.FastForward);
-                }
-
-                if (IsForceUpdate)
-                    return store.Store(@lock, RefUpdateResult.Forced);
-                return RefUpdateResult.Rejected;
-            }
-            finally
-            {
-                @lock.Unlock();
-            }
-        }
-
-
+         */
+        public RefUpdateResult update(RevWalk.RevWalk walk)
+        {
+            RequireCanDoUpdate();
+            try
+            {
+                return Result = updateImpl(walk, new UpdateStore(this));
+            }
+            catch (IOException)
+            {
+                Result = RefUpdateResult.IOFailure;
+                throw;
+            }
+        }
+
+        private RefUpdateResult updateImpl(RevWalk.RevWalk walk, StoreBase store)
+        {
+            LockFile @lock;
+            RevObject newObj;
+            RevObject oldObj;
+
+            @lock = new LockFile(looseFile);
+            if (!@lock.Lock())
+                return RefUpdateResult.LockFailure;
+            try
+            {
+                OldObjectId = db.IdOf(Name);
+                if (expValue != null)
+                {
+                    ObjectId o;
+                    o = OldObjectId != null ? OldObjectId : ObjectId.ZeroId;
+                    if (!expValue.Equals(o))
+                        return RefUpdateResult.LockFailure;
+                }
+                if (OldObjectId == null)
+                    return store.Store(@lock, RefUpdateResult.New);
+
+                newObj = safeParse(walk, newValue);
+                oldObj = safeParse(walk, OldObjectId);
+                if (newObj == oldObj)
+                    return store.Store(@lock, RefUpdateResult.NoChange);
+
+                if (newObj is RevCommit && oldObj is RevCommit)
+                {
+                    if (walk.isMergedInto((RevCommit)oldObj, (RevCommit)newObj))
+                        return store.Store(@lock, RefUpdateResult.FastForward);
+                }
+
+                if (IsForceUpdate)
+                    return store.Store(@lock, RefUpdateResult.Forced);
+                return RefUpdateResult.Rejected;
+            }
+            finally
+            {
+                @lock.Unlock();
+            }
+        }
+
+
         /**
          * Delete the ref.
          * <p>
@@ -343,12 +329,12 @@
          * 
          * @return the result status of the Delete.
          * @
-         */
-        public RefUpdateResult Delete()
-        {
-            return Delete(new RevWalk.RevWalk(db.Repository));
-        }
-
+         */
+        public RefUpdateResult Delete()
+        {
+            return Delete(new RevWalk.RevWalk(db.Repository));
+        }
+
         /**
          * Delete the ref.
          * 
@@ -357,146 +343,146 @@
          *            the merge test. The walk will be reset to perform the test.
          * @return the result status of the Delete.
          * @
-         */
-        public RefUpdateResult Delete(RevWalk.RevWalk walk)
-        {
-            if (Name.StartsWith(Constants.R_HEADS))
-            {
-                Ref head = db.ReadRef(Constants.HEAD);
-                if (head != null && Name.Equals(head.Name))
-                    return Result = RefUpdateResult.RejectedCurrentBranch;
-            }
-
-            try
-            {
-                return Result = updateImpl(walk, new DeleteStore(this));
-            }
-            catch (IOException)
-            {
-                Result = RefUpdateResult.IOFailure;
-                throw;
-            }
-        }
-
-        private static RevObject safeParse(RevWalk.RevWalk rw, AnyObjectId id)
-        {
-            try
-            {
-                return id != null ? rw.parseAny(id) : null;
-            }
-            catch (MissingObjectException)
-            {
-                // We can expect some objects to be missing, like if we are
-                // trying to force a deletion of a branch and the object it
-                // points to has been pruned from the database due to freak
-                // corruption accidents (it happens with 'git new-work-dir').
-                //
-                return null;
-            }
-        }
-
-        private RefUpdateResult updateStore(LockFile @lock, RefUpdateResult status)
-        {
-            if (status == RefUpdateResult.NoChange)
-                return status;
-            @lock.NeedStatInformation=(true);
-            @lock.Write(newValue);
-            string msg = GetRefLogMessage();
-            if (msg != null && refLogIncludeResult)
-            {
-                if (status == RefUpdateResult.Forced)
-                    msg += ": forced-update";
-                else if (status == RefUpdateResult.FastForward)
-                    msg += ": fast forward";
-                else if (status == RefUpdateResult.New)
-                    msg += ": created";
-            }
-            RefLogWriter.append(this, msg);
-            if (!@lock.Commit())
-                return RefUpdateResult.LockFailure;
-            db.stored(this._ref.OriginalName, _ref.Name, newValue, @lock.CommitLastModified);
-            return status;
-        }
-
-        private abstract class StoreBase
-        {
-            protected RefUpdate ref_update;
-
-            public StoreBase(RefUpdate ref_update)
-            {
-                this.ref_update = ref_update;
-            }
-
-            public abstract RefUpdateResult Store(LockFile lockFile, RefUpdateResult status);
-        }
-
-        private class UpdateStore : StoreBase
-        {
-            public UpdateStore(RefUpdate ref_update) : base(ref_update) { }
-
-            public override RefUpdateResult Store(LockFile lockFile, RefUpdateResult status)
-            {
-                return ref_update.updateStore(lockFile, status);
-            }
-        }
-
-        private class DeleteStore : StoreBase
-        {
-            public DeleteStore(RefUpdate ref_update) : base(ref_update) { }
-
-            public override RefUpdateResult Store(LockFile @lock, RefUpdateResult status)
-            {
-                GitSharp.Ref.Storage storage = ref_update._ref.StorageFormat;
-                if (storage == GitSharp.Ref.Storage.New)
-                    return status;
-                if (storage.IsPacked)
-                    ref_update.db.removePackedRef(ref_update._ref.Name);
-
-                int levels = Count(ref_update._ref.Name, '/') - 2;
-
-                // Delete logs _before_ unlocking
-                DirectoryInfo gitDir = ref_update.db.Repository.Directory;
-                DirectoryInfo logDir = new DirectoryInfo(gitDir+"/"+ Constants.LOGS);
-                deleteFileAndEmptyDir(new FileInfo(logDir + "/" + ref_update._ref.Name), levels);
-
-                // We have to unlock before (maybe) deleting the parent directories
-                @lock.Unlock();
-                if (storage.IsLoose)
-                    deleteFileAndEmptyDir(ref_update.looseFile, levels);
-                return status;
-            }
-
-            private void deleteFileAndEmptyDir(FileInfo file, int depth)
-            {
-                if (file.Exists)
-                {
-                    file.Delete();
-                    if (file.Exists)
-                        throw new IOException("File cannot be deleted: " + file);
-                    deleteEmptyDir(file.Directory, depth);
-                }
-            }
-
-            private void deleteEmptyDir(DirectoryInfo dir, int depth)
-            {
-                for (; depth > 0 && dir != null; depth--)
-                {
-                    dir.Delete();
-                    if (dir.Exists)
-                        break;
-                    dir = dir.Parent;
-                }
-            }
-        }
-
-        private static int Count(string s, char c)
-        {
-            int count = 0;
-            for (int p = s.IndexOf(c); p >= 0; p = s.IndexOf(c, p + 1))
-            {
-                count++;
-            }
-            return count;
-        }
-    }
-}
+         */
+        public RefUpdateResult Delete(RevWalk.RevWalk walk)
+        {
+            if (Name.StartsWith(Constants.R_HEADS))
+            {
+                Ref head = db.ReadRef(Constants.HEAD);
+                if (head != null && Name.Equals(head.Name))
+                    return Result = RefUpdateResult.RejectedCurrentBranch;
+            }
+
+            try
+            {
+                return Result = updateImpl(walk, new DeleteStore(this));
+            }
+            catch (IOException)
+            {
+                Result = RefUpdateResult.IOFailure;
+                throw;
+            }
+        }
+
+        private static RevObject safeParse(RevWalk.RevWalk rw, AnyObjectId id)
+        {
+            try
+            {
+                return id != null ? rw.parseAny(id) : null;
+            }
+            catch (MissingObjectException)
+            {
+                // We can expect some objects to be missing, like if we are
+                // trying to force a deletion of a branch and the object it
+                // points to has been pruned from the database due to freak
+                // corruption accidents (it happens with 'git new-work-dir').
+                //
+                return null;
+            }
+        }
+
+        private RefUpdateResult updateStore(LockFile @lock, RefUpdateResult status)
+        {
+            if (status == RefUpdateResult.NoChange)
+                return status;
+            @lock.NeedStatInformation=(true);
+            @lock.Write(newValue);
+            string msg = GetRefLogMessage();
+            if (msg != null && refLogIncludeResult)
+            {
+                if (status == RefUpdateResult.Forced)
+                    msg += ": forced-update";
+                else if (status == RefUpdateResult.FastForward)
+                    msg += ": fast forward";
+                else if (status == RefUpdateResult.New)
+                    msg += ": created";
+            }
+            RefLogWriter.append(this, msg);
+            if (!@lock.Commit())
+                return RefUpdateResult.LockFailure;
+            db.stored(this._ref.OriginalName, _ref.Name, newValue, @lock.CommitLastModified);
+            return status;
+        }
+
+        private abstract class StoreBase
+        {
+            protected RefUpdate ref_update;
+
+            public StoreBase(RefUpdate ref_update)
+            {
+                this.ref_update = ref_update;
+            }
+
+            public abstract RefUpdateResult Store(LockFile lockFile, RefUpdateResult status);
+        }
+
+        private class UpdateStore : StoreBase
+        {
+            public UpdateStore(RefUpdate ref_update) : base(ref_update) { }
+
+            public override RefUpdateResult Store(LockFile lockFile, RefUpdateResult status)
+            {
+                return ref_update.updateStore(lockFile, status);
+            }
+        }
+
+        private class DeleteStore : StoreBase
+        {
+            public DeleteStore(RefUpdate ref_update) : base(ref_update) { }
+
+            public override RefUpdateResult Store(LockFile @lock, RefUpdateResult status)
+            {
+                GitSharp.Ref.Storage storage = ref_update._ref.StorageFormat;
+                if (storage == GitSharp.Ref.Storage.New)
+                    return status;
+                if (storage.IsPacked)
+                    ref_update.db.removePackedRef(ref_update._ref.Name);
+
+                int levels = Count(ref_update._ref.Name, '/') - 2;
+
+                // Delete logs _before_ unlocking
+                DirectoryInfo gitDir = ref_update.db.Repository.Directory;
+                DirectoryInfo logDir = new DirectoryInfo(gitDir+"/"+ Constants.LOGS);
+                deleteFileAndEmptyDir(new FileInfo(logDir + "/" + ref_update._ref.Name), levels);
+
+                // We have to unlock before (maybe) deleting the parent directories
+                @lock.Unlock();
+                if (storage.IsLoose)
+                    deleteFileAndEmptyDir(ref_update.looseFile, levels);
+                return status;
+            }
+
+            private void deleteFileAndEmptyDir(FileInfo file, int depth)
+            {
+                if (file.Exists)
+                {
+                    file.Delete();
+                    if (file.Exists)
+                        throw new IOException("File cannot be deleted: " + file);
+                    deleteEmptyDir(file.Directory, depth);
+                }
+            }
+
+            private void deleteEmptyDir(DirectoryInfo dir, int depth)
+            {
+                for (; depth > 0 && dir != null; depth--)
+                {
+                    dir.Delete();
+                    if (dir.Exists)
+                        break;
+                    dir = dir.Parent;
+                }
+            }
+        }
+
+        private static int Count(string s, char c)
+        {
+            int count = 0;
+            for (int p = s.IndexOf(c); p >= 0; p = s.IndexOf(c, p + 1))
+            {
+                count++;
+            }
+            return count;
+        }
+    }
+}